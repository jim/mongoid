--- conflicted
+++ resolved
@@ -100,14 +100,9 @@
       # This will also cause the observing +Document+ to notify it's parent if
       # there is any.
       def write_attribute(name, value)
-<<<<<<< HEAD
-        run_callbacks(:update) { @attributes[name] = fields[name].set(value) }
-        notify
-=======
         access = name.to_s
         @attributes[access] = fields[access].set(value)
         notify unless id.blank?
->>>>>>> e13988b2
       end
 
       # Writes the supplied attributes +Hash+ to the +Document+. This will only
